use nakadi_types::model::subscription::*;

use nakadion::api::ApiClient;
use nakadion::consumer::*;

#[cfg(feature = "reqwest")]
#[tokio::main]
async fn main() -> Result<(), Box<dyn std::error::Error>> {
    let client = ApiClient::builder().finish_from_env()?;

    let subscription_id = SubscriptionId::from_env()?;

    let consumer = Consumer::builder()
        .subscription_id(subscription_id)
        .finish_with(client, handler::MyHandlerFactory, StdLogger::new())?;

    let (handle, task) = consumer.start();

    let outcome = task.await;

    if let Some(err) = outcome.error() {
        println!("{}", err);
    } else {
        println!("{}", outcome.is_aborted());
    }

    Ok(())
}

#[cfg(not(feature = "reqwest"))]
fn main() {
    println!("Please enable the `reqwest` feature which is a default feature");
}

mod handler {
    use futures::future::{BoxFuture, FutureExt};

    use nakadion::event_handler::*;

    pub struct MyHandler {
        count: usize,
    }

    impl BatchHandler for MyHandler {
        fn handle<'a>(
            &'a mut self,
            _events: Bytes,
            meta: BatchMeta<'a>,
        ) -> BoxFuture<'a, BatchPostAction> {
            self.count += 1;

            async move {
                let batch_id = meta.batch_id;
                println!("{}: {}", self.count, batch_id);
                if batch_id > 100 {
                    BatchPostAction::AbortStream
                } else {
                    BatchPostAction::commit_no_hint()
                }
            }
            .boxed()
        }
    }

    pub struct MyHandlerFactory;

    impl BatchHandlerFactory for MyHandlerFactory {
        type Handler = MyHandler;

        fn handler(
            &self,
            assignment: &HandlerAssignment,
<<<<<<< HEAD
        ) -> BoxFuture<Result<Self::Handler, GenericError>> {
            async { Ok(MyHandler { count: 0 }) }.boxed()
=======
        ) -> BoxFuture<Result<Self::Handler, Error>> {
            async { Ok(MyHandler) }.boxed()
>>>>>>> 490b9650
        }
    }
}<|MERGE_RESOLUTION|>--- conflicted
+++ resolved
@@ -70,13 +70,8 @@
         fn handler(
             &self,
             assignment: &HandlerAssignment,
-<<<<<<< HEAD
-        ) -> BoxFuture<Result<Self::Handler, GenericError>> {
+        ) -> BoxFuture<Result<Self::Handler, Error>> {
             async { Ok(MyHandler { count: 0 }) }.boxed()
-=======
-        ) -> BoxFuture<Result<Self::Handler, Error>> {
-            async { Ok(MyHandler) }.boxed()
->>>>>>> 490b9650
         }
     }
 }